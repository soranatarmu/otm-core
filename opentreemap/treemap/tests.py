from __future__ import print_function
from __future__ import unicode_literals
from __future__ import division

import itertools

from django.db.models import Q
from django.utils.tree import Node

from django.test import TestCase
from django.test.client import RequestFactory
from treemap.models import (Tree, Instance, Plot, User, Species, Role,
                            FieldPermission, Boundary)

from treemap.audit import (Audit, UserTrackingException, AuthorizeException,
                           ReputationMetric)

from treemap.views import (audits, boundary_to_geojson, boundary_autocomplete,
                           _execute_filter, species_list)

from django.contrib.gis.geos import Point, MultiPolygon, Polygon
from django.core.exceptions import FieldError

from django.contrib.gis.measure import Distance

from audit import approve_or_reject_audit_and_apply

import search
import json

######################################
## SETUP FUNCTIONS
######################################


def make_simple_polygon(n=1):
    """
    Creates a simple, point-like polygon for testing distances
    so it will save to the geom field on a Boundary.

    The idea is to create small polygons such that the n-value
    that is passed in can identify how far the polygon will be
    from the origin.

    For example:
    p1 = make_simple_polygon(1)
    p2 = make_simple_polygon(2)

    p1 will be closer to the origin.
    """
    return Polygon(((n, n), (n, n + 1), (n + 1, n + 1), (n, n)))


def _make_loaded_role(instance, name, rep_thresh, permissions):
    role, created = Role.objects.get_or_create(
        name=name, instance=instance, rep_thresh=rep_thresh)

    role.save()

    for perm in permissions:
        model_name, field_name, permission_level = perm
        FieldPermission.objects.get_or_create(
            model_name=model_name, field_name=field_name,
            permission_level=permission_level, role=role,
            instance=instance)

    return role


def make_commander_role(instance):
    permissions = (
        ('Plot', 'geom', FieldPermission.WRITE_DIRECTLY),
        ('Plot', 'width', FieldPermission.WRITE_DIRECTLY),
        ('Plot', 'length', FieldPermission.WRITE_DIRECTLY),
        ('Plot', 'address_street', FieldPermission.WRITE_DIRECTLY),
        ('Plot', 'address_city', FieldPermission.WRITE_DIRECTLY),
        ('Plot', 'address_zip', FieldPermission.WRITE_DIRECTLY),
        ('Plot', 'import_event', FieldPermission.WRITE_DIRECTLY),
        ('Plot', 'owner_orig_id', FieldPermission.WRITE_DIRECTLY),
        ('Plot', 'readonly', FieldPermission.WRITE_DIRECTLY),
        ('Tree', 'plot', FieldPermission.WRITE_DIRECTLY),
        ('Tree', 'species', FieldPermission.WRITE_DIRECTLY),
        ('Tree', 'import_event', FieldPermission.WRITE_DIRECTLY),
        ('Tree', 'readonly', FieldPermission.WRITE_DIRECTLY),
        ('Tree', 'diameter', FieldPermission.WRITE_DIRECTLY),
        ('Tree', 'height', FieldPermission.WRITE_DIRECTLY),
        ('Tree', 'canopy_height', FieldPermission.WRITE_DIRECTLY),
        ('Tree', 'date_planted', FieldPermission.WRITE_DIRECTLY),
        ('Tree', 'date_removed', FieldPermission.WRITE_DIRECTLY))
    return _make_loaded_role(instance, 'commander', 3, permissions)


def make_officer_role(instance):
    permissions = (
        ('Plot', 'geom', FieldPermission.WRITE_DIRECTLY),
        ('Plot', 'length', FieldPermission.WRITE_DIRECTLY),
        ('Plot', 'readonly', FieldPermission.WRITE_DIRECTLY),
        ('Tree', 'diameter', FieldPermission.WRITE_DIRECTLY),
        ('Tree', 'plot', FieldPermission.WRITE_DIRECTLY),
        ('Tree', 'height', FieldPermission.WRITE_DIRECTLY))
    return _make_loaded_role(instance, 'officer', 3, permissions)


def make_apprentice_role(instance):
    permissions = (
        ('Plot', 'geom', FieldPermission.WRITE_WITH_AUDIT),
        ('Plot', 'width', FieldPermission.WRITE_WITH_AUDIT),
        ('Plot', 'length', FieldPermission.WRITE_WITH_AUDIT),
        ('Plot', 'address_street', FieldPermission.WRITE_WITH_AUDIT),
        ('Plot', 'address_city', FieldPermission.WRITE_WITH_AUDIT),
        ('Plot', 'address_zip', FieldPermission.WRITE_WITH_AUDIT),
        ('Plot', 'import_event', FieldPermission.WRITE_WITH_AUDIT),
        ('Plot', 'owner_orig_id', FieldPermission.WRITE_WITH_AUDIT),
        ('Plot', 'readonly', FieldPermission.WRITE_WITH_AUDIT),
        ('Tree', 'plot', FieldPermission.WRITE_WITH_AUDIT),
        ('Tree', 'species', FieldPermission.WRITE_WITH_AUDIT),
        ('Tree', 'import_event', FieldPermission.WRITE_WITH_AUDIT),
        ('Tree', 'readonly', FieldPermission.WRITE_WITH_AUDIT),
        ('Tree', 'diameter', FieldPermission.WRITE_WITH_AUDIT),
        ('Tree', 'height', FieldPermission.WRITE_WITH_AUDIT),
        ('Tree', 'canopy_height', FieldPermission.WRITE_WITH_AUDIT),
        ('Tree', 'date_planted', FieldPermission.WRITE_WITH_AUDIT),
        ('Tree', 'date_removed', FieldPermission.WRITE_WITH_AUDIT))
    return _make_loaded_role(instance, 'apprentice', 2, permissions)


def make_observer_role(instance):
    permissions = (
        ('Plot', 'geom', FieldPermission.READ_ONLY),
        ('Plot', 'length', FieldPermission.READ_ONLY),
        ('Tree', 'diameter', FieldPermission.READ_ONLY),
        ('Tree', 'height', FieldPermission.READ_ONLY))
    return _make_loaded_role(instance, 'observer', 2, permissions)


def make_instance():
    global_role, _ = Role.objects.get_or_create(name='global', rep_thresh=0)

    p1 = Point(0, 0)

    instance, _ = Instance.objects.get_or_create(
        name='i1', geo_rev=0, center=p1, default_role=global_role)

    return instance


def make_system_user():
    try:
        system_user = User.objects.get(username="system_user")
    except Exception:
        system_user = User(username="system_user")
        system_user.save_base()
    return system_user


def make_basic_user(instance, username):
    """ A helper function for making an instance and user

    You'll still want to load the permissions you need for each
    test onto the user's role. """
    system_user = make_system_user()

    user = User(username=username)
    user.save_with_user(system_user)
    return user


def make_instance_and_basic_user():
    instance = make_instance()
    basic_user = make_basic_user(instance, "custom_user")
    return instance, basic_user


def make_instance_and_system_user():
    instance = make_instance()
    system_user = make_system_user()
    return instance, system_user


######################################
## Custom test classes
######################################


class ViewTestCase(TestCase):
    def _make_request(self, params={}):
        return self.factory.get("hello/world", params)

    def setUp(self):
        self.factory = RequestFactory()
        self.instance = make_instance()

    def call_view(self, view, view_args=[], view_keyword_args={},
                  url="hello/world", url_args={}):
        request = self.factory.get(url, url_args)
        response = view(request, *view_args, **view_keyword_args)
        return json.loads(response.content)

    def call_instance_view(self, view, view_args=None, view_keyword_args={},
                           url="hello/world", url_args={}):
        if (view_args is None):
            view_args = [self.instance.pk]
        else:
            view_args.insert(0, self.instance.pk)

        return self.call_view(view, view_args, view_keyword_args,
                              url, url_args)


######################################
## TESTS
######################################

class HashModelTest(TestCase):
    def setUp(self):
        self.instance, self.user = make_instance_and_basic_user()
        permissions = (
            ('Plot', 'geom', FieldPermission.WRITE_DIRECTLY),
            ('Plot', 'width', FieldPermission.WRITE_DIRECTLY),
            ('Plot', 'length', FieldPermission.WRITE_DIRECTLY),
            ('Plot', 'address_street', FieldPermission.WRITE_DIRECTLY),
            ('Tree', 'plot', FieldPermission.WRITE_DIRECTLY),
            ('Tree', 'readonly', FieldPermission.WRITE_DIRECTLY))

        self.user.roles.add(
            _make_loaded_role(self.instance, "custom", 0, permissions))

        self.p1 = Point(-8515941.0, 4953519.0)
        self.p2 = Point(-7615441.0, 5953519.0)

    def test_changing_fields_changes_hash(self):
        plot = Plot(geom=self.p1, instance=self.instance, created_by=self.user)
        plot.save_with_user(self.user)

        #
        # Make sure regular field updates change the hash
        #
        h1 = plot.hash
        plot.width = 44
        plot.save_with_user(self.user)
        h2 = plot.hash

        self.assertNotEqual(h1, h2, "Hashes should change")

        h1 = plot.hash
        plot.address_street = "test"
        plot.save_with_user(self.user)
        h2 = plot.hash

        self.assertNotEqual(h1, h2, "Hashes should change")

        #
        # Verify adding a new tree updates the plot hash
        #

        h1 = plot.hash
        tree = Tree(plot=plot,
                    instance=self.instance,
                    readonly=False,
                    created_by=self.user)
        tree.save_with_user(self.user)
        h2 = plot.hash

        self.assertNotEqual(h1, h2, "Hashes should change")

        #
        # Verify that updating a tree related to a plot also
        # changes the plot hash
        #

        h1 = plot.hash
        tree.readonly = True
        tree.save_with_user(self.user)

        h2 = plot.hash

        self.assertNotEqual(h1, h2, "Hashes should change")


class GeoRevIncr(TestCase):
    def setUp(self):
        self.p1 = Point(-8515941.0, 4953519.0)
        self.p2 = Point(-7615441.0, 5953519.0)
        self.instance, self.user = make_instance_and_basic_user()

        permissions = (
            ('Plot', 'geom', FieldPermission.WRITE_DIRECTLY),
            ('Plot', 'width', FieldPermission.WRITE_DIRECTLY),
            ('Plot', 'length', FieldPermission.WRITE_DIRECTLY),
            ('Plot', 'address_street', FieldPermission.WRITE_DIRECTLY),
            ('Plot', 'address_city', FieldPermission.WRITE_DIRECTLY),
            ('Plot', 'address_zip', FieldPermission.WRITE_DIRECTLY),
            ('Plot', 'import_event', FieldPermission.WRITE_DIRECTLY),
            ('Plot', 'owner_orig_id', FieldPermission.WRITE_DIRECTLY),
            ('Plot', 'readonly', FieldPermission.WRITE_DIRECTLY))

        self.user.roles.add(
            _make_loaded_role(self.instance, "custom", 0, permissions))

    def hash_and_rev(self):
        i = Instance.objects.get(pk=self.instance.pk)
        return [i.geo_rev_hash, i.geo_rev]

    def test_changing_geometry_updates_counter(self):
        rev1h, rev1 = self.hash_and_rev()

        # Create
        plot1 = Plot(geom=self.p1, instance=self.instance,
                     created_by=self.user)

        plot1.save_with_user(self.user)

        rev2h, rev2 = self.hash_and_rev()

        self.assertNotEqual(rev1h, rev2h)
        self.assertEqual(rev1 + 1, rev2)

        plot2 = Plot(geom=self.p2, instance=self.instance,
                     created_by=self.user)

        plot2.save_with_user(self.user)

        rev3h, rev3 = self.hash_and_rev()

        self.assertNotEqual(rev2h, rev3h)
        self.assertEqual(rev2 + 1, rev3)

        # Update
        plot2.geom = self.p1
        plot2.save_with_user(self.user)

        rev4h, rev4 = self.hash_and_rev()

        self.assertNotEqual(rev3h, rev4h)
        self.assertEqual(rev3 + 1, rev4)

        # Delete
        plot2.delete_with_user(self.user)

        rev5h, rev5 = self.hash_and_rev()

        self.assertNotEqual(rev4h, rev5h)
        self.assertEqual(rev4 + 1, rev5)


class UserRoleFieldPermissionTest(TestCase):
    def setUp(self):
        self.p1 = Point(-8515941.0, 4953519.0)
        self.instance, system_user = make_instance_and_system_user()

        self.outlaw_role = Role(name='outlaw', instance=self.instance,
                                rep_thresh=1)

        self.outlaw_role.save()

        self.commander = User(username="commander")
        self.commander.save_with_user(system_user)
        self.commander.roles.add(make_commander_role(self.instance))

        self.officer = User(username="officer")
        self.officer.save_with_user(system_user)
        self.officer.roles.add(make_officer_role(self.instance))

        self.observer = User(username="observer")
        self.observer.save_with_user(system_user)
        self.observer.roles.add(make_observer_role(self.instance))

        self.outlaw = User(username="outlaw")
        self.outlaw.save_with_user(system_user)
        self.outlaw.roles.add(self.outlaw_role)

        self.anonymous = User(username="")
        self.anonymous.save_with_user(system_user)

        self.plot = Plot(geom=self.p1, instance=self.instance,
                         created_by=self.officer)

        self.plot.save_with_user(self.officer)

        self.tree = Tree(plot=self.plot, instance=self.instance,
                         created_by=self.officer)

        self.tree.save_with_user(self.officer)

    def test_no_permission_cant_edit_object(self):
        self.plot.length = 10
        self.assertRaises(AuthorizeException,
                          self.plot.save_with_user, self.outlaw)

        self.assertNotEqual(Plot.objects.get(pk=self.plot.pk).length, 10)

        self.tree.diameter = 10
        self.assertRaises(AuthorizeException,
                          self.tree.save_with_user, self.outlaw)

        self.assertNotEqual(Tree.objects.get(pk=self.tree.pk).diameter, 10)

    def test_readonly_cant_edit_object(self):
        self.plot.length = 10
        self.assertRaises(AuthorizeException,
                          self.plot.save_with_user, self.observer)

        self.assertNotEqual(Plot.objects.get(pk=self.plot.pk).length, 10)

        self.tree.diameter = 10
        self.assertRaises(AuthorizeException,
                          self.tree.save_with_user, self.observer)

        self.assertNotEqual(Tree.objects.get(pk=self.tree.pk).diameter, 10)

    def test_writeperm_allows_write(self):
        self.plot.length = 10
        self.plot.save_with_user(self.officer)
        self.assertEqual(Plot.objects.get(pk=self.plot.pk).length, 10)

        self.tree.diameter = 10
        self.tree.save_with_user(self.officer)
        self.assertEqual(Tree.objects.get(pk=self.tree.pk).diameter, 10)

    def test_save_new_object_authorized(self):
        '''Save two new objects with authorized user, nothing should happen'''
        plot = Plot(geom=self.p1, instance=self.instance,
                    created_by=self.officer)

        plot.save_with_user(self.officer)

        tree = Tree(plot=plot, instance=self.instance,
                    created_by=self.officer)

        tree.save_with_user(self.officer)

    def test_save_new_object_unauthorized(self):
        plot = Plot(geom=self.p1, instance=self.instance,
                    created_by=self.outlaw)

        self.assertRaises(AuthorizeException,
                          plot.save_with_user, self.outlaw)

        tree = Tree(plot=plot, instance=self.instance,
                    created_by=self.outlaw)

        self.assertRaises(AuthorizeException,
                          tree.save_with_user, self.outlaw)

    def test_delete_object(self):
        self.assertRaises(AuthorizeException,
                          self.tree.delete_with_user, self.outlaw)

        self.assertRaises(AuthorizeException,
                          self.plot.delete_with_user, self.outlaw)

        self.assertRaises(AuthorizeException,
                          self.tree.delete_with_user, self.officer)

        self.assertRaises(AuthorizeException,
                          self.plot.delete_with_user, self.officer)

        self.tree.delete_with_user(self.commander)
        self.plot.delete_with_user(self.commander)

    def test_clobbering_authorized(self):
        "When clobbering with a superuser, nothing should happen"
        self.plot.width = 5
        self.plot.save_with_user(self.commander)

        plot = Plot.objects.get(pk=self.plot.pk)
        plot.clobber_unauthorized(self.commander)
        self.assertEqual(self.plot.width, plot.width)

    def test_clobbering_unauthorized(self):
        "Clobbering changes an unauthorized field to None"
        self.plot.width = 5
        self.plot.save_base()

        plot = Plot.objects.get(pk=self.plot.pk)
        plot.clobber_unauthorized(self.observer)
        self.assertEqual(None, plot.width)

        plot = Plot.objects.get(pk=self.plot.pk)
        plot.clobber_unauthorized(self.outlaw)
        self.assertEqual(None, plot.width)

    def test_clobbering_whole_queryset(self):
        "Clobbering also works on entire querysets"
        self.plot.width = 5
        self.plot.save_base()

        plots = Plot.objects.filter(pk=self.plot.pk)
        plot = Plot.clobber_queryset(plots, self.observer)[0]
        self.assertEqual(None, plot.width)

    def test_write_fails_if_any_fields_cant_be_written(self):
        """ If a user tries to modify several fields simultaneously,
        only some of which s/he has access to, the write will fail
        for all fields."""
        self.plot.length = 10
        self.plot.width = 110

        self.assertRaises(AuthorizeException,
                          self.plot.save_with_user, self.officer)

        self.assertNotEqual(Plot.objects.get(pk=self.plot.pk).length, 10)
        self.assertNotEqual(Plot.objects.get(pk=self.plot.pk).width, 110)

        self.tree.diameter = 10
        self.tree.canopy_height = 110

        self.assertRaises(AuthorizeException, self.tree.save_with_user,
                          self.officer)

        self.assertNotEqual(Tree.objects.get(pk=self.tree.pk).diameter,
                            10)

        self.assertNotEqual(Tree.objects.get(pk=self.tree.pk).canopy_height,
                            110)


class InstanceValidationTest(TestCase):

    def setUp(self):

        global_role = Role(name='global', rep_thresh=0)
        global_role.save()

        p = Point(-8515941.0, 4953519.0)
        self.instance1 = Instance(name='i1', geo_rev=0, center=p,
                                  default_role=global_role)

        self.instance1.save()

        self.instance2 = Instance(name='i2', geo_rev=0, center=p,
                                  default_role=global_role)

        self.instance2.save()

    def test_invalid_instance_returns_404(self):
        response = self.client.get('/%s/' % self.instance1.pk)
        self.assertEqual(response.status_code, 200)

        response = self.client.get('/1000/')
        self.assertEqual(response.status_code, 404)


class ScopeModelTest(TestCase):

    def setUp(self):
        p1 = Point(-8515222.0, 4953200.0)
        p2 = Point(-7515222.0, 3953200.0)

        self.instance1, self.user = make_instance_and_basic_user()
        self.global_role = self.instance1.default_role

        self.instance2 = Instance(name='i2', geo_rev=1, center=p2,
                                  default_role=self.global_role)
        self.instance2.save()

        for i in [self.instance1, self.instance2]:
            FieldPermission(model_name='Plot', field_name='geom',
                            permission_level=FieldPermission.WRITE_DIRECTLY,
                            role=self.global_role,
                            instance=i).save()
            FieldPermission(model_name='Tree', field_name='plot',
                            permission_level=FieldPermission.WRITE_DIRECTLY,
                            role=self.global_role,
                            instance=i).save()

        self.plot1 = Plot(geom=p1, instance=self.instance1,
                          created_by=self.user)

        self.plot1.save_with_user(self.user)

        self.plot2 = Plot(geom=p2, instance=self.instance2,
                          created_by=self.user)

        self.plot2.save_with_user(self.user)

        tree_combos = itertools.product(
            [self.plot1, self.plot2],
            [self.instance1, self.instance2],
            [True, False],
            [self.user])

        for tc in tree_combos:
            plot, instance, readonly, created_by = tc
            t = Tree(plot=plot, instance=instance, readonly=readonly,
                     created_by=created_by)

            t.save_with_user(self.user)

    def test_scope_model_method(self):
        all_trees = Tree.objects.all()
        orm_instance_1_trees = list(all_trees.filter(instance=self.instance1))
        orm_instance_2_trees = list(all_trees.filter(instance=self.instance2))

        method_instance_1_trees = list(self.instance1.scope_model(Tree))
        method_instance_2_trees = list(self.instance2.scope_model(Tree))

        # Test that it returns the same as using the ORM
        self.assertEquals(orm_instance_1_trees, method_instance_1_trees)
        self.assertEquals(orm_instance_2_trees, method_instance_2_trees)

        # Test that it didn't grab all trees
        self.assertNotEquals(list(all_trees), method_instance_1_trees)
        self.assertNotEquals(list(all_trees), method_instance_2_trees)

        self.assertRaises(FieldError,
                          (lambda: self.instance1.scope_model(Species)))


class AuditTest(TestCase):

    def setUp(self):

        self.instance = make_instance()
        self.user1 = make_basic_user(self.instance, 'charles')
        self.user2 = make_basic_user(self.instance, 'amy')

        permissions = (
            ('Plot', 'geom', FieldPermission.WRITE_DIRECTLY),
            ('Tree', 'plot', FieldPermission.WRITE_DIRECTLY),
            ('Tree', 'species', FieldPermission.WRITE_DIRECTLY),
            ('Tree', 'import_event', FieldPermission.WRITE_DIRECTLY),
            ('Tree', 'readonly', FieldPermission.WRITE_DIRECTLY),
            ('Tree', 'diameter', FieldPermission.WRITE_DIRECTLY),
            ('Tree', 'height', FieldPermission.WRITE_DIRECTLY),
            ('Tree', 'canopy_height', FieldPermission.WRITE_DIRECTLY),
            ('Tree', 'date_planted', FieldPermission.WRITE_DIRECTLY),
            ('Tree', 'date_removed', FieldPermission.WRITE_DIRECTLY))

        self.user1.roles.add(_make_loaded_role(self.instance,
                                               "custom1", 3, permissions))

        self.user2.roles.add(_make_loaded_role(self.instance,
                                               "custom2", 3, permissions))

    def assertAuditsEqual(self, exps, acts):
        self.assertEqual(len(exps), len(acts))

        exps = list(exps)
        for act in acts:
            act = act.dict()
            act['created'] = None

            if act in exps:
                exps.remove(act)
            else:
                raise AssertionError('Missing audit record for %s' % act)

    def make_audit(self, pk, field, old, new,
                   action=Audit.Type.Insert, user=None, model=u'Tree'):
        if field:
            field = unicode(field)
        if old:
            old = unicode(old)
        if new:
            new = unicode(new)

        user = user or self.user1

        return {'model': model,
                'model_id': pk,
                'instance_id': self.instance.pk,
                'field': field,
                'previous_value': old,
                'current_value': new,
                'user_id': user.pk,
                'action': action,
                'requires_auth': False,
                'ref_id': None,
                'created': None}

    def test_cant_use_regular_methods(self):
        p = Point(-8515222.0, 4953200.0)
        plot = Plot(geom=p, instance=self.instance, created_by=self.user1)
        self.assertRaises(UserTrackingException, plot.save)
        self.assertRaises(UserTrackingException, plot.delete)

        tree = Tree()
        self.assertRaises(UserTrackingException, tree.save)
        self.assertRaises(UserTrackingException, tree.delete)

    def test_basic_audit(self):
        p = Point(-8515222.0, 4953200.0)
        plot = Plot(geom=p, instance=self.instance, created_by=self.user1)
        plot.save_with_user(self.user1)

        self.assertAuditsEqual([
            self.make_audit(plot.pk, 'id', None, str(plot.pk), model='Plot'),
            self.make_audit(plot.pk, 'instance', None, plot.instance.pk,
                            model='Plot'),
            self.make_audit(plot.pk, 'readonly', None, 'False',
                            model='Plot'),
            self.make_audit(plot.pk, 'geom', None, str(plot.geom),
                            model='Plot'),
            self.make_audit(plot.pk, 'created_by', None, self.user1.pk,
                            model='Plot')], plot.audits())

        t = Tree(plot=plot, instance=self.instance, readonly=True,
                 created_by=self.user1)

        t.save_with_user(self.user1)

        expected_audits = [
            self.make_audit(t.pk, 'id', None, str(t.pk)),
            self.make_audit(t.pk, 'instance', None, t.instance.pk),
            self.make_audit(t.pk, 'readonly', None, True),
            self.make_audit(t.pk, 'created_by', None, self.user1.pk),
            self.make_audit(t.pk, 'plot', None, plot.pk)]

        self.assertAuditsEqual(expected_audits, t.audits())

        t.readonly = False
        t.save_with_user(self.user2)

        expected_audits.insert(
            0, self.make_audit(t.pk, 'readonly', 'True', 'False',
                               action=Audit.Type.Update, user=self.user2))

        self.assertAuditsEqual(expected_audits, t.audits())

        old_pk = t.pk
        t.delete_with_user(self.user1)

        expected_audits.insert(
            0, self.make_audit(old_pk, None, None, None,
                               action=Audit.Type.Delete, user=self.user1))

        self.assertAuditsEqual(
            expected_audits,
            Audit.audits_for_model('Tree', self.instance, old_pk))


class PendingTest(TestCase):
    def setUp(self):
        self.instance = make_instance()
        self.system_user = make_system_user()
        self.system_user.roles.add(make_commander_role(self.instance))

        self.direct_user = make_basic_user(self.instance, "user write direct")
        self.direct_user.roles.add(make_officer_role(self.instance))

        self.pending_user = make_basic_user(self.instance, "user pdg")
        self.pending_user.roles.add(make_apprentice_role(self.instance))

        self.observer_user = make_basic_user(self.instance, "user obs")
        self.observer_user.roles.add(make_observer_role(self.instance))

        self.p1 = Point(-7615441.0, 5953519.0)
        self.plot = Plot(geom=self.p1, instance=self.instance,
                         created_by=self.system_user)
        self.plot.save_with_user(self.direct_user)

    def test_reject(self):
        # Setup
        readonly_orig = self.plot.readonly
        readonly_new = not readonly_orig

        self.plot.readonly = readonly_new
        self.plot.save_with_user(self.pending_user)

        # Generated a single audit
        audit = Audit.objects.filter(requires_auth=True)[0]

        # Should match the model
        self.assertTrue(audit.requires_auth)
        self.assertEqual(audit.model_id, self.plot.pk)

        # Users who don't have direct field access can't reject
        # the edit
        self.assertRaises(AuthorizeException,
                          approve_or_reject_audit_and_apply,
                          audit, self.observer_user, approved=False)

        # User with write access can reject the change
        approve_or_reject_audit_and_apply(
            audit, self.direct_user, approved=False)

        # Reload from DB
        audit = Audit.objects.get(pk=audit.pk)

        # Audit should be marked as processed
        self.assertIsNotNone(audit.ref_id)

        # Ref'd audit should note rejection
        refaudit = Audit.objects.get(pk=audit.ref_id.pk)
        self.assertEqual(refaudit.user, self.direct_user)
        self.assertEqual(refaudit.action, Audit.Type.PendingReject)

        # The object shouldn't have changed
        self.assertEqual(Plot.objects.get(pk=self.plot.pk).readonly,
                         readonly_orig)

        ohash = Plot.objects.get(pk=self.plot.pk).hash

        # Can't reject a pending edit twice
        self.assertRaises(Exception,
                          approve_or_reject_audit_and_apply,
                          audit, self.direct_user, approved=False)

        # Can't approve a pending edit once rejected
        self.assertRaises(Exception,
                          approve_or_reject_audit_and_apply,
                          audit, self.direct_user, approved=False)

        # Nothing was changed, no audits were added
        self.assertEqual(ohash,
                         Plot.objects.get(pk=self.plot.pk).hash)

    def test_accept(self):
        # Setup
        readonly_orig = self.plot.readonly
        readonly_new = not readonly_orig

        self.plot.readonly = readonly_new
        self.plot.save_with_user(self.pending_user)

        # Generated a single audit
        audit = Audit.objects.filter(requires_auth=True)[0]

        # Should match the model
        self.assertTrue(audit.requires_auth)
        self.assertEqual(audit.model_id, self.plot.pk)

        # Users who don't have direct field access can't accept
        # the edit
        self.assertRaises(AuthorizeException,
                          approve_or_reject_audit_and_apply,
                          audit, self.observer_user, approved=True)

        # User with write access can apply the change
        approve_or_reject_audit_and_apply(
            audit, self.direct_user, approved=True)

        # Reload from DB
        audit = Audit.objects.get(pk=audit.pk)

        # Audit should be marked as processed
        self.assertIsNotNone(audit.ref_id)

        # Ref'd audit should note approval
        refaudit = Audit.objects.get(pk=audit.ref_id.pk)
        self.assertEqual(refaudit.user, self.direct_user)
        self.assertEqual(refaudit.action, Audit.Type.PendingApprove)

        # The object should be updated
        self.assertEqual(Plot.objects.get(pk=self.plot.pk).readonly,
                         readonly_new)

        ohash = Plot.objects.get(pk=self.plot.pk).hash

        # Can't approve a pending edit twice
        self.assertRaises(Exception,
                          approve_or_reject_audit_and_apply,
                          audit, self.direct_user, approved=True)

        # Can't reject a pending edit once approved
        self.assertRaises(Exception,
                          approve_or_reject_audit_and_apply,
                          audit, self.direct_user, approved=False)

        # Nothing was changed, no audits were added
        self.assertEqual(ohash,
                         Plot.objects.get(pk=self.plot.pk).hash)


class ReputationTest(TestCase):
    def setUp(self):
        self.instance = make_instance()

        self.system_user = make_system_user()
        self.system_user.roles.add(make_commander_role(self.instance))

        self.privileged_user = make_basic_user(self.instance, "user1")
        self.privileged_user.roles.add(make_officer_role(self.instance))

        self.unprivileged_user = make_basic_user(self.instance, "user2")
        self.unprivileged_user.roles.add(make_apprentice_role(self.instance))

        self.p1 = Point(-7615441.0, 5953519.0)
        self.plot = Plot(geom=self.p1, instance=self.instance,
                         created_by=self.system_user)

        self.plot.save_with_user(self.system_user)

        rm = ReputationMetric(instance=self.instance, model_name='Tree',
                              action=Audit.Type.Insert, direct_write_score=2,
                              approval_score=20, denial_score=5)
        rm.save()

    def test_reputations_increase_for_direct_writes(self):
        self.assertEqual(self.privileged_user.reputation, 0)
        t = Tree(plot=self.plot, instance=self.instance,
                 readonly=True, created_by=self.privileged_user)
        t.save_with_user(self.privileged_user)
        self.assertGreater(self.privileged_user.reputation, 0)


class BoundaryViewTest(ViewTestCase):

    def _make_simple_boundary(self, name, n=1):
        b = Boundary()
        b.geom = MultiPolygon(make_simple_polygon(n))
        b.name = name
        b.category = "Unknown"
        b.sort_order = 1
        b.save()
        return b

    def setUp(self):
        super(BoundaryViewTest, self).setUp()

        self.test_boundaries = [
            'alabama',
            'arkansas',
            'far',
            'farquaad\'s castle',
            'farther',
            'farthest',
            'ferenginar',
            'romulan star empire',
        ]
        self.test_boundary_hashes = []
        for i, v in enumerate(self.test_boundaries):
            boundary = self._make_simple_boundary(v, i)
            self.instance.boundaries.add(boundary)
            self.instance.save()
            self.test_boundary_hashes.append({'name': boundary.name,
                                              'category': boundary.category})

    def test_boundary_to_geojson_view(self):
        boundary = self._make_simple_boundary("Hello, World", 1)
        response = boundary_to_geojson(
            self._make_request(),
            boundary.pk)

        self.assertEqual(response.content, boundary.geom.geojson)

    def test_autocomplete_view(self):
        response = boundary_autocomplete(
            self._make_request({'q': 'fa'}),
            self.instance)

        self.assertEqual(response, self.test_boundary_hashes[2:6])

    def test_autocomplete_view_scoped(self):
        # make a boundary that is not tied to this
        # instance, should not be in the search
        # results
        self._make_simple_boundary("fargo", 1)
        response = boundary_autocomplete(
            self._make_request({'q': 'fa'}),
            self.instance)

        self.assertEqual(response, self.test_boundary_hashes[2:6])

    def test_autocomplete_view_limit(self):
        response = boundary_autocomplete(
            self._make_request({'q': 'fa',
                                'max_items': 2}),
            self.instance)

        self.assertEqual(response, self.test_boundary_hashes[2:4])


class RecentEditsViewTest(TestCase):
    def setUp(self):
        self.instance = make_instance()

        self.system_user = make_system_user()
        self.system_user.roles.add(make_commander_role(self.instance))

        self.officer = User(username="officer")
        self.officer.save_with_user(self.system_user)
        self.officer.roles.add(make_officer_role(self.instance))

        self.pending_user = make_basic_user(self.instance, "user pdg")
        self.pending_user.roles.add(make_apprentice_role(self.instance))

        self.p1 = Point(-7615441.0, 5953519.0)
        self.factory = RequestFactory()

        self.plot = Plot(geom=self.p1, instance=self.instance,
                         created_by=self.system_user)

        self.plot.save_with_user(self.system_user)

        self.tree = Tree(plot=self.plot, instance=self.instance,
                         created_by=self.officer)

        self.tree.save_with_user(self.officer)

        self.tree.diameter = 4
        self.tree.save_with_user(self.officer)

        self.tree.diameter = 5
        self.tree.save_with_user(self.officer)

        self.plot.width = 9
        self.plot.save_with_user(self.system_user)

        self.plot_delta = {
            "model": "Plot",
            "model_id": self.plot.pk,
            "ref_id": None,
            "action": Audit.Type.Update,
            "previous_value": None,
            "current_value": "9",
            "requires_auth": False,
            "user_id": self.system_user.pk,
            "instance_id": self.instance.pk,
            "field": "width"
        }

        self.next_plot_delta = self.plot_delta.copy()
        self.next_plot_delta["current_value"] = "44"
        self.next_plot_delta["previous_value"] = "9"

        self.plot.width = 44
        self.plot.save_with_user(self.system_user)

    def check_audits(self, url, dicts):
        req = self.factory.get(url)
        resulting_audits = [a.audit.dict()
                            for a
                            in audits(req, self.instance)['audits']]

        self.assertEqual(len(dicts), len(resulting_audits))

        for expected, generated in zip(dicts, resulting_audits):
            for k, v in expected.iteritems():
                self.assertEqual(v, generated[k])

    def test_multiple_deltas(self):
        self.check_audits('/blah/?page_size=2',
                          [self.next_plot_delta, self.plot_delta])

    def test_paging(self):
        self.check_audits('/blah/?page_size=1&page=1', [self.plot_delta])

    def test_model_filtering_errors(self):
        self.assertRaises(Exception,
                          self.check_audits,
                          "/blah/?model_id=%s&page=0&page_size=1" %
                          self.tree.pk, [])

        self.assertRaises(Exception,
                          self.check_audits,
                          "/blah/?model_id=%s&"
                          "models=Tree,Plot&page=0&page_size=1" %
                          self.tree.pk, [])

        self.assertRaises(Exception,
                          self.check_audits,
                          "/blah/?models=User&page=0&page_size=1", [])

    def test_model_filtering(self):

        specific_tree_delta = {
            "model": "Tree",
            "model_id": self.tree.pk,
            "action": Audit.Type.Update,
            "user_id": self.officer.pk,
        }

        generic_tree_delta = {
            "model": "Tree"
        }

        generic_plot_delta = {
            "model": "Plot"
        }

        self.check_audits(
            "/blah/?model_id=%s&models=Tree&page=0&page_size=1" % self.tree.pk,
            [specific_tree_delta])

        self.check_audits(
            "/blah/?model_id=%s&models=Plot&page=0&page_size=1" % self.plot.pk,
            [self.next_plot_delta])

        self.check_audits(
            "/blah/?models=Plot,Tree&page=0&page_size=3",
            [generic_plot_delta, generic_plot_delta, generic_tree_delta])

        self.check_audits(
            "/blah/?models=Plot&page=0&page_size=5",
            [generic_plot_delta] * 5)

        self.check_audits(
            "/blah/?models=Tree&page=0&page_size=5",
            [generic_tree_delta] * 5)

    def test_user_filtering(self):

        generic_officer_delta = {
            "user_id": self.officer.pk
        }

        generic_systemuser_delta = {
            "user_id": self.system_user.pk
        }

        self.check_audits(
            "/blah/?user=%s&page_size=3" % self.officer.pk,
            [generic_officer_delta] * 3)

        self.check_audits(
            "/blah/?user=%s&page_size=3" % self.system_user.pk,
            [generic_systemuser_delta] * 3)

    def test_pending_filtering(self):
        self.plot.width = 22
        self.plot.save_with_user(self.pending_user)

        pending_plot_delta = {
            "model": "Plot",
            "model_id": self.plot.pk,
            "ref_id": None,
            "action": Audit.Type.Update,
            "previous_value": "44",
            "current_value": "22",
            "requires_auth": True,
            "user_id": self.pending_user.pk,
            "instance_id": self.instance.pk,
            "field": "width"
        }

        approve_delta = {
            "action": Audit.Type.PendingApprove,
            "user_id": self.system_user.pk,
            "instance_id": self.instance.pk,
        }

        self.check_audits(
            "/blah/?page_size=2&include_pending=true",
            [pending_plot_delta, self.next_plot_delta])

        self.check_audits(
            "/blah/?page_size=2&include_pending=false",
            [self.next_plot_delta, self.plot_delta])

        a = approve_or_reject_audit_and_apply(
            Audit.objects.all().order_by("-created")[0],
            self.system_user, approved=True)

        pending_plot_delta["ref_id"] = a.pk

        self.check_audits(
            "/blah/?page_size=4&include_pending=false",
            [approve_delta, pending_plot_delta,
             self.next_plot_delta, self.plot_delta])


class FilterParserTests(TestCase):
    def destructure_query_set(self, node):
        """
        Django query objects are not comparable by themselves, but they
        are built from a tree (django.util.tree) and stored in nodes

        This function generates a canonical representation using sets and
        tuples of a query tree

        This can be used to verify that query structures are made correctly
        """
        if isinstance(node, Node):
            n = (node.connector,
                 frozenset(
                     {self.destructure_query_set(c) for c in node.children}))

            if node.negated:
                n = ('NOT', n)

            return n
        else:
            return node

    def test_key_parser_plots(self):
        # Plots go directly to a field
        match = search._parse_predicate_key('plot.width')
        self.assertEqual(match, 'width')

    def test_key_parser_trees(self):
        # Trees require a prefix and the field
        match = search._parse_predicate_key('tree.dbh')
        self.assertEqual(match, 'tree__dbh')

    def test_key_parser_invalid_model(self):
        # Invalid models should raise an exception
        self.assertRaises(search.ParseException,
                          search._parse_predicate_key,
                          "user.id")

    def test_key_parser_too_many_dots(self):
        # Dotted fields are also not allowed
        self.assertRaises(search.ParseException,
                          search._parse_predicate_key,
                          "plot.width.other")

    def test_combinator_and(self):
        qa = Q(a=1)
        qb = Q(b=1)
        qc = Q(c=1)

        # Simple AND
        ands = search._apply_combinator('AND', [qa, qb, qc])

        self.assertEqual(self.destructure_query_set(ands),
                         self.destructure_query_set(qa & qb & qc))

    def test_combinator_or(self):
        qa = Q(a=1)
        qb = Q(b=1)
        qc = Q(c=1)

        # Simple OR
        ands = search._apply_combinator('OR', [qa, qb, qc])

        self.assertEqual(self.destructure_query_set(ands),
                         self.destructure_query_set(qa | qb | qc))

    def test_combinator_invalid_combinator(self):
        qa = Q(a=1)
        qb = Q(b=1)
        qc = Q(c=1)

        # Error if not AND,OR
        self.assertRaises(search.ParseException,
                          search._apply_combinator,
                          'ANDarg', [qa, qb])

        self.assertRaises(search.ParseException,
                          search._apply_combinator,
                          qc, [qa, qb])

    def test_combinator_invalid_empty(self):
        # Error if empty
        self.assertRaises(search.ParseException,
                          search._apply_combinator,
                          'AND', [])

    def test_boundary_constraint(self):
        b = Boundary.objects.create(
            geom=MultiPolygon(make_simple_polygon(0)),
            name='whatever',
            category='whatever',
            sort_order=1)

        inparams = search._parse_dict_value({'IN_BOUNDARY': b.pk})
        self.assertEqual(inparams,
                         {'__contained': b.geom})

    def test_constraints_in(self):
        inparams = search._parse_dict_value({'IN': [1, 2, 3]})
        self.assertEqual(inparams,
                         {'__in': [1, 2, 3]})

    def test_constraints_is(self):
        # "IS" is a special case in that we don't need to appl
        # a suffix at all
        isparams = search._parse_dict_value({'IS': 'what'})
        self.assertEqual(isparams,
                         {'': 'what'})

    def test_constraints_invalid_groups(self):
        # It is an error to combine mutually exclusive groups
        self.assertRaises(search.ParseException,
                          search._parse_dict_value,
                          {'IS': 'what', 'IN': [1, 2, 3]})

        self.assertRaises(search.ParseException,
                          search._parse_dict_value,
                          {'IS': 'what', 'MIN': 3})

    def test_constraints_invalid_keys(self):
        self.assertRaises(search.ParseException,
                          search._parse_dict_value,
                          {'EXCLUSIVE': 9})

        self.assertRaises(search.ParseException,
                          search._parse_dict_value,
                          {'IS NOT VALID KEY': 'what'})

    def test_contraint_min(self):
        const = search._parse_dict_value({'MIN': 5})
        self.assertEqual(const, {'__gte': 5})

    def test_contraint_max(self):
        const = search._parse_dict_value({'MAX': 5})
        self.assertEqual(const, {'__lte': 5})

    def test_contraint_max_with_exclusive(self):
        const = search._parse_dict_value(
            {'MAX': {'VALUE': 5,
                     'EXCLUSIVE': True}})
        self.assertEqual(const, {'__lt': 5})

        const = search._parse_dict_value(
            {'MAX': {'VALUE': 5,
                     'EXCLUSIVE': False}})
        self.assertEqual(const, {'__lte': 5})

    def test_constraints_min_and_max(self):
        const = search._parse_dict_value(
            {'MIN': 5,
             'MAX': {'VALUE': 9,
                     'EXCLUSIVE': False}})
        self.assertEqual(const, {'__lte': 9, '__gte': 5})

    def test_within_radius(self):
        const = search._parse_dict_value(
            {'WITHIN_RADIUS': {
                "RADIUS": 5,
                "POINT": {
                    "x": 100,
                    "y": 50}}})
        self.assertEqual(const,
                         {'__dwithin': (Point(100, 50), Distance(m=5))})

    def test_parse_species_predicate(self):
        pred = search._parse_predicate(
            {'species.id': 113,
             'species.flowering': True})

        target = ('AND', {('tree__species__id', 113),
                          ('tree__species__flowering', True)})

        self.assertEqual(self.destructure_query_set(pred), target)

    def test_parse_predicate(self):
        pred = search._parse_predicate(
            {'plot.width':
             {'MIN': 5,
              'MAX': {'VALUE': 9,
                      'EXCLUSIVE': False}},
             'tree.height':
             9})

        p1 = ('AND', {('width__lte', 9),
                      ('width__gte', 5),
                      ('tree__height', 9)})

        self.assertEqual(self.destructure_query_set(pred),
                         p1)

        pred = search._parse_predicate(
            {'tree.leaf_type': {'IS': 9},
             'tree.last_updated_by': 4})

        p2 = ('AND', {('tree__leaf_type', 9),
                      ('tree__last_updated_by', 4)})

        self.assertEqual(self.destructure_query_set(pred),
                         p2)

    def test_parse_filter_no_wrapper(self):
        pred = search._parse_filter(
            {'plot.width':
             {'MIN': 5,
              'MAX': {'VALUE': 9,
                      'EXCLUSIVE': False}},
             'tree.height': 9})

        p = ('AND',
             {('width__lte', 9),
              ('width__gte', 5),
              ('tree__height', 9)})

        self.assertEqual(self.destructure_query_set(pred), p)

    def test_parse_filter_and(self):
        pred = search._parse_filter(
            ['AND',
             {'plot.width':
              {'MIN': 5,
               'MAX': {'VALUE': 9,
                       'EXCLUSIVE': False}},
              'tree.height': 9},
             {'tree.leaf_type': {'IS': 9},
              'tree.last_updated_by': 4}])

        p = ('AND',
             {('width__lte', 9),
              ('width__gte', 5),
              ('tree__height', 9),
              ('tree__leaf_type', 9),
              ('tree__last_updated_by', 4)})

        self.assertEqual(self.destructure_query_set(pred), p)

    def test_parse_filter_or(self):
        pred = search._parse_filter(
            ['OR',
             {'plot.width':
              {'MIN': 5,
               'MAX': {'VALUE': 9,
                       'EXCLUSIVE': False}},
              'tree.height': 9},
             {'tree.leaf_type': {'IS': 9},
              'tree.last_updated_by': 4}])

        p1 = ('AND', frozenset({('width__lte', 9),
                                ('width__gte', 5),
                                ('tree__height', 9)}))

        p2 = ('AND', frozenset({('tree__leaf_type', 9),
                                ('tree__last_updated_by', 4)}))

        self.assertEqual(self.destructure_query_set(pred), ('OR', {p1, p2}))


class SearchTests(TestCase):
    def setUp(self):
        self.instance = make_instance()

        self.system_user = make_system_user()
        self.system_user.roles.add(make_commander_role(self.instance))

        self.p1 = Point(-7615441.0, 5953519.0)

    def create_tree_and_plot(self):
        plot = Plot(geom=self.p1, instance=self.instance,
                    created_by=self.system_user)

        plot.save_with_user(self.system_user)

        tree = Tree(plot=plot, instance=self.instance,
                    created_by=self.system_user)

        tree.save_with_user(self.system_user)

        return plot, tree

    def test_species_id_search(self):
        species1 = Species.objects.create(
            common_name='Species-1',
            genus='Genus-1',
            symbol='S1')

        species2 = Species.objects.create(
            common_name='Species-2',
            genus='Genus-2',
            symbol='S1')

        p1, t1 = self.create_tree_and_plot()
        p2, t2 = self.create_tree_and_plot()
        p3, t3 = self.create_tree_and_plot()

        t1.species = species1
        t1.save_with_user(self.system_user)

        t2.species = species2
        t2.save_with_user(self.system_user)

        species1_filter = json.dumps({'species.id': species1.pk})
        species2_filter = json.dumps({'species.id': species2.pk})
        species3_filter = json.dumps({'species.id': -1})

        self.assertEqual(
            {p1.pk},
            {p.pk
             for p in _execute_filter(self.instance, species1_filter)})

        self.assertEqual(
            {p2.pk},
            {p.pk
             for p in _execute_filter(self.instance, species2_filter)})

        self.assertEqual(
            0, len(_execute_filter(self.instance, species3_filter)))

    def test_boundary_search(self):
        # Unit Square
        b1 = Boundary.objects.create(
            geom=MultiPolygon(make_simple_polygon(0)),
            name='whatever',
            category='whatever',
            sort_order=1)

        # Unit Square translated by (0.2,0.2)
        b2 = Boundary.objects.create(
            geom=MultiPolygon(make_simple_polygon(0.2)),
            name='whatever',
            category='whatever',
            sort_order=1)

        # Unit square translated by (-1,-1)
        b3 = Boundary.objects.create(
            geom=MultiPolygon(make_simple_polygon(-1)),
            name='whatever',
            category='whatever',
            sort_order=1)

        plot1 = Plot(geom=Point(0.9, 0.9), instance=self.instance,
                     created_by=self.system_user)
        plot2 = Plot(geom=Point(1.1, 1.1), instance=self.instance,
                     created_by=self.system_user)
        plot3 = Plot(geom=Point(2.5, 2.5), instance=self.instance,
                     created_by=self.system_user)

        for p in (plot1, plot2, plot3):
            p.save_with_user(self.system_user)

        boundary1_filter = json.dumps({'plot.geom':
                                       {'IN_BOUNDARY': b1.pk}})

        self.assertEqual(
            {plot1.pk},
            {p.pk
             for p in _execute_filter(self.instance, boundary1_filter)})

        boundary2_filter = json.dumps({'plot.geom':
                                       {'IN_BOUNDARY': b2.pk}})

        self.assertEqual(
            {plot1.pk, plot2.pk},
            {p.pk
             for p in _execute_filter(self.instance, boundary2_filter)})

        boundary3_filter = json.dumps({'plot.geom':
                                       {'IN_BOUNDARY': b3.pk}})

        self.assertEqual(
            0, len(_execute_filter(self.instance, boundary3_filter)))

    def setup_diameter_test(self):
        p1, t1 = self.create_tree_and_plot()
        t1.diameter = 2.0

        p2, t2 = self.create_tree_and_plot()
        t2.diameter = 4.0

        p3, t3 = self.create_tree_and_plot()
        t3.diameter = 6.0

        p4, t4 = self.create_tree_and_plot()
        t4.diameter = 8.0

        for t in [t1, t2, t3, t4]:
            t.save_with_user(self.system_user)

        return [p1, p2, p3, p4]

    def test_diameter_min_filter(self):
        p1, p2, p3, p4 = self.setup_diameter_test()

        diameter_range_filter = json.dumps({'tree.diameter':
                                            {'MIN': 3.0}})

        ids = {p.pk
               for p
               in _execute_filter(
                   self.instance, diameter_range_filter)}

        self.assertEqual(ids, {p2.pk, p3.pk, p4.pk})

    def test_diameter_max_filter(self):
        p1, p2, p3, p4 = self.setup_diameter_test()

        diameter_range_filter = json.dumps({'tree.diameter':
                                            {'MAX': 3.0}})

        ids = {p.pk
               for p
               in _execute_filter(
                   self.instance, diameter_range_filter)}

        self.assertEqual(ids, {p1.pk})

    def test_within_radius_integration(self):
        test_point = Point(-7615443.0, 5953520.0)
        near_point = Point(-7615444.0, 5953521.0)
        far_point = Point(-9615444.0, 8953521.0)

        near_plot = Plot(geom=near_point, instance=self.instance,
                         created_by=self.system_user)
        near_plot.save_with_user(self.system_user)
        near_tree = Tree(plot=near_plot, instance=self.instance,
                         created_by=self.system_user)
        near_tree.save_with_user(self.system_user)

        # just to make sure that the geospatial
        # query actually filters by distance
        far_plot = Plot(geom=far_point, instance=self.instance,
                        created_by=self.system_user)
        far_plot.save_with_user(self.system_user)
        far_tree = Tree(plot=far_plot, instance=self.instance,
                        created_by=self.system_user)
        far_tree.save_with_user(self.system_user)

        radius_filter = json.dumps(
            {'plot.geom':
             {
                 'WITHIN_RADIUS': {
                     'POINT': {'x': test_point.x, 'y': test_point.y},
                     'RADIUS': 10
                 }
             }})

        ids = {p.pk
               for p
               in _execute_filter(
                   self.instance, radius_filter)}

        self.assertEqual(ids, {near_plot.pk})

    def test_diameter_range_filter(self):
        p1, p2, p3, p4 = self.setup_diameter_test()

        diameter_range_filter = json.dumps({'tree.diameter':
                                            {'MAX': 7.0,
                                             'MIN': 3.0}})

        ids = {p.pk
               for p
               in _execute_filter(
                   self.instance, diameter_range_filter)}

        self.assertEqual(ids, {p2.pk, p3.pk})


class SpeciesViewTests(ViewTestCase):
    def setUp(self):
        super(SpeciesViewTests, self).setUp()

        self.species_dict = [
            {'common_name': 'asian cherry', 'genus': 'cherrificus'},
            {'common_name': 'cherrytree', 'genus': 'cherritius',
             'cultivar_name': 'asian'},
            {'common_name': 'elm', 'genus': 'elmitius'},
            {'common_name': 'oak', 'genus': 'acorn',
             'species': 'oakenitus'},
            {'common_name': 'pine', 'genus': 'piniferus',
             'cultivar_name': 'green'},
            {'common_name': 'thing', 'genus': 'elmitius'},
            {'common_name': 'xmas', 'genus': 'christmas',
             'species': 'tree', 'cultivar_name': 'douglass'},
            {'common_name': 'x-mas tree', 'genus': 'xmas',
             'species': 'tree', 'cultivar_name': 'douglass'},
        ]
        self.species_json = []
        for i, item in enumerate(self.species_dict):
            species = Species(common_name=item.get('common_name'),
                              genus=item.get('genus'),
                              species=item.get('species'),
                              cultivar_name=item.get('cultivar_name'),
                              symbol=str(i))
            species.save()
            self.species_json.append(
                {'id': species.id,
                 'common_name': species.common_name,
                 'scientific_name': species.scientific_name})

    def test_get_species_list(self):
<<<<<<< HEAD
        self.assertEquals(self.species_dict, species_list(None, None))


class SpeciesModelTests(TestCase):
    def test_scientific_name_genus(self):
        s = Species(genus='Ulmus')
        self.assertEquals(s.scientific_name, 'Ulmus')

    def test_scientific_name_genus_species(self):
        s = Species(genus='Ulmus', species='rubra')
        self.assertEquals(s.scientific_name, 'Ulmus rubra')

    def test_scientific_name_genus_cultivar(self):
        s = Species(genus='Ulmus', cultivar_name='Columella')
        self.assertEquals(s.scientific_name, "Ulmus 'Columella'")

    def test_scientific_name_all(self):
        s = Species(genus='Ulmus', species='rubra', cultivar_name='Columella')
        self.assertEquals(s.scientific_name, "Ulmus rubra 'Columella'")
=======
        self.assertEquals(species_list(self._make_request(), None),
                          self.species_json)

    def test_get_species_list_filter_common(self):
        self.assertEquals(
            species_list(self._make_request({'q': 'pine'}), None),
            self.species_json[4:5])

    def test_get_species_list_filter_scientific(self):
        self.assertEquals(
            species_list(self._make_request({'q': 'lmitiu'}), None),
            [self.species_json[2], self.species_json[5]])

    def test_get_species_list_filter_both_names(self):
        self.assertEquals(
            species_list(self._make_request({'q': 'xmas'}), None),
            self.species_json[6:8])

    def test_get_species_list_max_items(self):
        self.assertEquals(
            species_list(self._make_request({'max_items': 3}), None),
            self.species_json[:3])

    def test_get_species_list_no_split_match(self):
        self.assertEquals(
            species_list(self._make_request({'q': 'asian cherry'}), None),
            self.species_json[:1])

    def test_get_species_list_contains(self):
        self.assertEquals(
            species_list(self._make_request({'q': 'cherry'}), None),
            self.species_json[:2])

    def test_get_species_list_out_of_order_matches(self):
        self.assertEquals(
            species_list(self._make_request({'q': 'cherry asian'}), None),
            self.species_json[:2])

    def test_get_species_list_punctuation_split(self):
        self.assertEquals(
            species_list(self._make_request({'q': "asian,cherry'cherritius'"}),
                         None),
            self.species_json[1:2])

    def test_get_species_list_no_match(self):
        self.assertEquals(
            species_list(self._make_request({'q': 'cherry elm'}), None), [])
>>>>>>> 70dbf41c
<|MERGE_RESOLUTION|>--- conflicted
+++ resolved
@@ -1651,27 +1651,6 @@
                  'scientific_name': species.scientific_name})
 
     def test_get_species_list(self):
-<<<<<<< HEAD
-        self.assertEquals(self.species_dict, species_list(None, None))
-
-
-class SpeciesModelTests(TestCase):
-    def test_scientific_name_genus(self):
-        s = Species(genus='Ulmus')
-        self.assertEquals(s.scientific_name, 'Ulmus')
-
-    def test_scientific_name_genus_species(self):
-        s = Species(genus='Ulmus', species='rubra')
-        self.assertEquals(s.scientific_name, 'Ulmus rubra')
-
-    def test_scientific_name_genus_cultivar(self):
-        s = Species(genus='Ulmus', cultivar_name='Columella')
-        self.assertEquals(s.scientific_name, "Ulmus 'Columella'")
-
-    def test_scientific_name_all(self):
-        s = Species(genus='Ulmus', species='rubra', cultivar_name='Columella')
-        self.assertEquals(s.scientific_name, "Ulmus rubra 'Columella'")
-=======
         self.assertEquals(species_list(self._make_request(), None),
                           self.species_json)
 
@@ -1719,4 +1698,20 @@
     def test_get_species_list_no_match(self):
         self.assertEquals(
             species_list(self._make_request({'q': 'cherry elm'}), None), [])
->>>>>>> 70dbf41c
+
+class SpeciesModelTests(TestCase):
+    def test_scientific_name_genus(self):
+        s = Species(genus='Ulmus')
+        self.assertEquals(s.scientific_name, 'Ulmus')
+
+    def test_scientific_name_genus_species(self):
+        s = Species(genus='Ulmus', species='rubra')
+        self.assertEquals(s.scientific_name, 'Ulmus rubra')
+
+    def test_scientific_name_genus_cultivar(self):
+        s = Species(genus='Ulmus', cultivar_name='Columella')
+        self.assertEquals(s.scientific_name, "Ulmus 'Columella'")
+
+    def test_scientific_name_all(self):
+        s = Species(genus='Ulmus', species='rubra', cultivar_name='Columella')
+        self.assertEquals(s.scientific_name, "Ulmus rubra 'Columella'")